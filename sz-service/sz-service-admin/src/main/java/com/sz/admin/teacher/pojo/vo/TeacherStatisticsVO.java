--- conflicted
+++ resolved
@@ -43,15 +43,10 @@
     @Schema(description =  "教师id")
     private String teacherId;
 
-<<<<<<< HEAD
-    @ExcelProperty(value = "讲师区分类型" ,converter = ExcelDictConvert.class)
-=======
     @ExcelProperty(value = "讲师区分类型", converter = ExcelDictConvert.class)
     @DictFormat(dictType = "account_status")
->>>>>>> 663d5a68
     @Schema(description =  "讲师区分类型")
-    @DictFormat(dictType = "account_status")
-    private String teacherCommonType;
+    private Integer teacherCommonType;
 
     @ExcelProperty(value = "授课总数")
     @Schema(description =  "授课总数")
